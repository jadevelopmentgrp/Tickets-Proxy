--- conflicted
+++ resolved
@@ -11,33 +11,20 @@
 hyper = { version = "0.14", features = ["tcp", "server", "client", "http1", "http2"] }
 hyper-rustls = { version = "0.23", default-features = false, features = ["webpki-tokio", "http1", "http2"] }
 hyper-trust-dns = { version = "0.5", default-features = false }
-tokio = { version = "1.0", features = ["rt-multi-thread", "macros", "signal"] }
+tokio = { version = "1", features = ["rt-multi-thread", "macros", "signal"] }
 tokio-util = { version = "0.7.8", default-features = false, features = ["time"] }
 tracing = "0.1"
 tracing-subscriber = { version = "0.3", features = ["env-filter"] }
-<<<<<<< HEAD
-twilight-http-ratelimiting = { git = "https://github.com/rxdn/twilight", branch = "rxdn-patch-1" }
+twilight-http-ratelimiting = "0.15"
 prometheus = { version = "0.13", optional = true }
-=======
-twilight-http-ratelimiting = "0.14"
-
-# Only used by the `expose-metrics` feature.
-metrics = { version = "0.20", optional = true }
-metrics-exporter-prometheus = { version = "0.11", default-features = false, optional = true }
-metrics-util = { version = "0.14", optional = true }
->>>>>>> 535e5cb0
 lazy_static = { version = "1.4", optional = true }
 
 [dev-dependencies]
 tokio = { version = "1.0", features = ["test-util"] }
 
 [features]
-<<<<<<< HEAD
 default = []
 expose-metrics = ["prometheus", "lazy_static"]
-=======
-expose-metrics = ["metrics", "metrics-exporter-prometheus", "metrics-util", "lazy_static"]
->>>>>>> 535e5cb0
 
 [profile.release]
 codegen-units = 1
