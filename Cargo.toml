[package]
authors = ["Twilight Contributors"]
edition = "2018"
name = "twilight-http-proxy"
version = "0.1.0"

[dependencies]
dashmap = "4.0"
http = "0.2"
hyper = { version = "0.14", features = ["tcp", "server", "client", "http1", "http2"] }
hyper-rustls = { version = "0.22", default-features = false, features = ["webpki-tokio"] }
tokio = { version = "1.0", features = ["rt-multi-thread", "macros", "signal"] }
tracing = "0.1"
<<<<<<< HEAD
tracing-subscriber = "0.2"
twilight-http = { version = "0.6.1", default-features = false, features = ["rustls-webpki-roots"] }
prometheus = { version = "0.11", optional = true }
=======
tracing-subscriber = { version = "0.3", features = ["env-filter"] }
twilight-http = { version = "0.7", default-features = false, features = ["rustls-webpki-roots"] }

# Only used by the `expose-metrics` feature.
metrics = { version = "0.17", optional = true }
metrics-exporter-prometheus = { version = "0.6", default-features = false, optional = true }
>>>>>>> 22801b6e
lazy_static = { version = "1.4", optional = true }

[features]
default = []
expose-metrics = ["prometheus", "lazy_static"]

[profile.release]
codegen-units = 1
lto = true
panic = 'abort'<|MERGE_RESOLUTION|>--- conflicted
+++ resolved
@@ -11,18 +11,9 @@
 hyper-rustls = { version = "0.22", default-features = false, features = ["webpki-tokio"] }
 tokio = { version = "1.0", features = ["rt-multi-thread", "macros", "signal"] }
 tracing = "0.1"
-<<<<<<< HEAD
-tracing-subscriber = "0.2"
-twilight-http = { version = "0.6.1", default-features = false, features = ["rustls-webpki-roots"] }
-prometheus = { version = "0.11", optional = true }
-=======
 tracing-subscriber = { version = "0.3", features = ["env-filter"] }
 twilight-http = { version = "0.7", default-features = false, features = ["rustls-webpki-roots"] }
-
-# Only used by the `expose-metrics` feature.
-metrics = { version = "0.17", optional = true }
-metrics-exporter-prometheus = { version = "0.6", default-features = false, optional = true }
->>>>>>> 22801b6e
+prometheus = { version = "0.11", optional = true }
 lazy_static = { version = "1.4", optional = true }
 
 [features]
