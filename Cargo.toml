--- conflicted
+++ resolved
@@ -15,17 +15,8 @@
 tokio-util = { version = "0.7.8", default-features = false, features = ["time"] }
 tracing = "0.1"
 tracing-subscriber = { version = "0.3", features = ["env-filter"] }
-<<<<<<< HEAD
-twilight-http-ratelimiting = "0.15"
+twilight-http-ratelimiting = { git = "https://github.com/twilight-rs/twilight.git", rev = "280437bb81e71a6992cf74619f819bc8f8c42d42" } # HEAD on 2024-06-15
 prometheus = { version = "0.13", optional = true }
-=======
-twilight-http-ratelimiting = { git = "https://github.com/twilight-rs/twilight.git", rev = "280437bb81e71a6992cf74619f819bc8f8c42d42" } # HEAD on 2024-06-15
-
-# Only used by the `expose-metrics` feature.
-metrics = { version = "0.21", optional = true }
-metrics-exporter-prometheus = { version = "0.12", default-features = false, optional = true }
-metrics-util = { version = "0.15", optional = true }
->>>>>>> b0e5eeb0
 lazy_static = { version = "1.4", optional = true }
 
 [dev-dependencies]
