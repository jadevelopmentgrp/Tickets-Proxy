mod error;
mod ratelimiter_map;

use error::RequestError;
use http::{
    header::{AUTHORIZATION, HOST},
    HeaderValue, Method as HttpMethod, Uri,
};
use hyper::{
    body::Body,
    client::HttpConnector,
    server::{conn::AddrStream, Server},
    service, Client, Request, Response,
};
use hyper_rustls::HttpsConnector;
use ratelimiter_map::RatelimiterMap;
use std::{
    convert::TryFrom,
    env,
    error::Error,
    net::{IpAddr, SocketAddr},
    str::FromStr,
    sync::Arc,
};
use tracing::{debug, error, info, trace};
use tracing_subscriber::EnvFilter;
use twilight_http::{
    ratelimiting::{RatelimitHeaders, Ratelimiter},
    request::Method,
    routing::Path,
};

#[cfg(unix)]
use tokio::signal::unix::{signal, SignalKind};

#[cfg(feature = "expose-metrics")]
use std::{future::Future, pin::Pin, time::Instant};

#[cfg(feature = "expose-metrics")]
use lazy_static::lazy_static;
#[cfg(feature = "expose-metrics")]
use prometheus::{HistogramOpts, HistogramVec, Registry, TextEncoder, Encoder};

#[cfg(feature = "expose-metrics")]
lazy_static! {
    static ref METRIC_KEY: String =
        env::var("METRIC_KEY").unwrap_or_else(|_| "twilight_http_proxy".into());

    static ref REGISTRY: Registry = Registry::new();

    static ref HISTOGRAM: HistogramVec = HistogramVec::new(
        HistogramOpts::new(METRIC_KEY.as_str(), "Response Times"),
        &["method", "route", "status"]
    ).unwrap();
}

#[tokio::main]
async fn main() -> Result<(), Box<dyn Error>> {
    tracing_subscriber::fmt()
        .with_env_filter(
            EnvFilter::try_from_default_env().unwrap_or_else(|_| EnvFilter::new("info")),
        )
        .init();

    let host_raw = env::var("HOST").unwrap_or_else(|_| "0.0.0.0".into());
    let host = IpAddr::from_str(&host_raw)?;
    let port = env::var("PORT").unwrap_or_else(|_| "80".into()).parse()?;

    let client: Client<_, Body> = Client::builder().build(HttpsConnector::with_webpki_roots());
    let ratelimiter_map = Arc::new(RatelimiterMap::new(env::var("DISCORD_TOKEN")?));

    let address = SocketAddr::from((host, port));

    #[cfg(feature = "expose-metrics")]
    REGISTRY.register(Box::new(HISTOGRAM.clone()))?;

    // The closure inside `make_service_fn` is run for each connection,
    // creating a 'service' to handle requests for that specific connection.
    let service = service::make_service_fn(move |addr: &AddrStream| {
        trace!("Connection from: {:?}", addr);
        let ratelimiter_map = ratelimiter_map.clone();
        // Cloning a hyper client is fairly cheap by design
        let client = client.clone();

        async move {
            Ok::<_, RequestError>(service::service_fn(move |incoming: Request<Body>| {
                let token = incoming
                    .headers()
                    .get("authorization")
                    .and_then(|value| value.to_str().ok());
                let (ratelimiter, token) = ratelimiter_map.get_or_insert(token);

                #[cfg(feature = "expose-metrics")]
                {
                    let uri = incoming.uri();

                    if uri.path() == "/metrics" {
                        handle_metrics()
                    } else {
                        Box::pin(handle_request(client.clone(), ratelimiter, token, incoming))
                    }
                }

                #[cfg(not(feature = "expose-metrics"))]
                {
                    handle_request(client.clone(), ratelimiter, token, incoming)
                }
            }))
        }
    });

    let server = Server::bind(&address).serve(service);

    let graceful = server.with_graceful_shutdown(shutdown_signal());

    info!("Listening on http://{}", address);

    if let Err(why) = graceful.await {
        error!("Fatal server error: {}", why);
    }

    Ok(())
}

#[cfg(windows)]
async fn shutdown_signal() {
    tokio::signal::ctrl_c()
        .await
        .expect("failed to install CTRL+C signal handler");
}

#[cfg(unix)]
async fn shutdown_signal() {
    let mut sigint = signal(SignalKind::interrupt()).expect("failed to install SIGINT handler");
    let mut sigterm = signal(SignalKind::terminate()).expect("failed to install SIGTERM handler");

    tokio::select! {
        _ = sigint.recv() => {},
        _ = sigterm.recv() => {},
    };
}

fn path_name(path: &Path) -> &'static str {
    match path {
        Path::ChannelsId(..) => "Channel",
        Path::ChannelsIdInvites(..) => "Channel invite",
        Path::ChannelsIdMessages(..) | Path::ChannelsIdMessagesId(..) => "Channel message",
        Path::ChannelsIdMessagesBulkDelete(..) => "Bulk delete message",
        Path::ChannelsIdMessagesIdReactions(..) => "Message reaction",
        Path::ChannelsIdMessagesIdReactionsUserIdType(..) => "Message reaction for user",
        Path::ChannelsIdPermissionsOverwriteId(..) => "Channel permission override",
        Path::ChannelsIdPins(..) => "Channel pins",
        Path::ChannelsIdPinsMessageId(..) => "Specific channel pin",
        Path::ChannelsIdTyping(..) => "Typing indicator",
        Path::ChannelsIdWebhooks(..) | Path::WebhooksId(..) => "Webhook",
        Path::Gateway => "Gateway",
        Path::GatewayBot => "Gateway bot info",
        Path::Guilds => "Guilds",
        Path::GuildsId(..) => "Guild",
        Path::GuildsIdBans(..) => "Guild bans",
        Path::GuildsIdAuditLogs(..) => "Guild audit logs",
        Path::GuildsIdBansUserId(..) => "Guild ban for user",
        Path::GuildsIdChannels(..) => "Guild channel",
        Path::GuildsIdWidget(..) => "Guild widget",
        Path::GuildsIdEmojis(..) => "Guild emoji",
        Path::GuildsIdEmojisId(..) => "Specific guild emoji",
        Path::GuildsIdIntegrations(..) => "Guild integrations",
        Path::GuildsIdIntegrationsId(..) => "Specific guild integration",
        Path::GuildsIdIntegrationsIdSync(..) => "Sync guild integration",
        Path::GuildsIdInvites(..) => "Guild invites",
        Path::GuildsIdMembers(..) => "Guild members",
        Path::GuildsIdMembersId(..) => "Specific guild member",
        Path::GuildsIdMembersIdRolesId(..) => "Guild member role",
        Path::GuildsIdMembersMeNick(..) => "Modify own nickname",
        Path::GuildsIdPreview(..) => "Guild preview",
        Path::GuildsIdPrune(..) => "Guild prune",
        Path::GuildsIdRegions(..) => "Guild region",
        Path::GuildsIdRoles(..) => "Guild roles",
        Path::GuildsIdRolesId(..) => "Specific guild role",
        Path::GuildsIdVanityUrl(..) => "Guild vanity invite",
        Path::GuildsIdWebhooks(..) => "Guild webhooks",
        Path::InvitesCode => "Invite info",
        Path::UsersId => "User info",
        Path::UsersIdConnections => "User connections",
        Path::UsersIdChannels => "User channels",
        Path::UsersIdGuilds => "User in guild",
        Path::UsersIdGuildsId => "Guild from user",
        Path::VoiceRegions => "Voice region list",
        Path::OauthApplicationsMe => "Current application info",
        Path::ChannelsIdMessagesIdCrosspost(..) => "Crosspost message",
        Path::ChannelsIdRecipients(..) => "Channel recipients",
        Path::ChannelsIdFollowers(..) => "Channel followers",
        Path::GuildsIdBansId(..) => "Specific guild ban",
        Path::GuildsIdMembersSearch(..) => "Search guild members",
        Path::GuildsIdTemplates(..) => "Guild templates",
        Path::GuildsIdTemplatesCode(..) => "Specific guild template",
        Path::GuildsIdVoiceStates(..) => "Guild voice states",
        Path::GuildsIdWelcomeScreen(..) => "Guild welcome screen",
        Path::WebhooksIdTokenMessagesId(..) => "Specific webhook message",
        Path::ApplicationCommand(..) => "Application commands",
        Path::ApplicationCommandId(..) => "Application command",
        Path::ApplicationGuildCommand(..) => "Application commands in guild",
        Path::ApplicationGuildCommandId(..) => "Application command in guild",
        Path::InteractionCallback(..) => "Interaction callback",
        Path::StageInstances => "Stage instances",
        _ => "Unknown path!",
    }
}

fn normalize_path(request_path: &str) -> (&str, &str) {
    if let Some(trimmed_path) = request_path.strip_prefix("/api") {
        if let Some(maybe_api_version) = trimmed_path.split('/').nth(1) {
            if let Some(version_number) = maybe_api_version.strip_prefix('v') {
                if version_number.parse::<u8>().is_ok() {
                    let len = "/api/v".len() + version_number.len();
                    return (&request_path[..len], &request_path[len..]);
                };
            };
        }

        ("/api", trimmed_path)
    } else {
        ("/api", request_path)
    }
}

async fn handle_request(
    client: Client<HttpsConnector<HttpConnector>, Body>,
    ratelimiter: Ratelimiter,
    token: String,
    mut request: Request<Body>,
) -> Result<Response<Body>, RequestError> {
    trace!("Incoming request: {:?}", request);

    let (method, m) = match *request.method() {
        HttpMethod::DELETE => (Method::Delete, "DELETE"),
        HttpMethod::GET => (Method::Get, "GET"),
        HttpMethod::PATCH => (Method::Patch, "PATCH"),
        HttpMethod::POST => (Method::Post, "POST"),
        HttpMethod::PUT => (Method::Put, "PUT"),
        _ => {
            error!("Unsupported HTTP method in request, {}", request.method());
            return Err(RequestError::InvalidMethod {
                method: request.into_parts().0.method,
            });
        }
    };

    let request_path = request.uri().path().to_owned();

    let (api_path, trimmed_path) = normalize_path(&request_path);

    let path = match Path::try_from((method, trimmed_path)) {
        Ok(path) => path,
        Err(e) => {
            error!(
                "Failed to parse path for {:?} {}: {:?}",
                method, trimmed_path, e
            );
            return Err(RequestError::InvalidPath { source: e });
        }
    };

    let p = path_name(&path);

    let header_sender = match ratelimiter.ticket(path).await {
        Ok(sender) => sender,
        Err(e) => {
            error!("Failed to receive ticket for ratelimiting: {:?}", e);
            return Err(RequestError::AcquiringTicket { source: e });
        }
    };

    request.headers_mut().insert(
        AUTHORIZATION,
        HeaderValue::from_bytes(token.as_bytes())
            .expect("strings are guaranteed to be valid utf-8"),
    );
    request
        .headers_mut()
        .insert(HOST, HeaderValue::from_static("discord.com"));

    let mut uri_string = format!("https://discord.com{}{}", api_path, trimmed_path);

    if let Some(query) = request.uri().query() {
        uri_string.push('?');
        uri_string.push_str(query);
    }

    let uri = match Uri::from_str(&uri_string) {
        Ok(uri) => uri,
        Err(e) => {
            error!("Failed to create URI for requesting Discord API: {:?}", e);
            return Err(RequestError::InvalidURI { source: e });
        }
    };
    *request.uri_mut() = uri;

    #[cfg(feature = "expose-metrics")]
    let start = Instant::now();

    let resp = match client.request(request).await {
        Ok(response) => response,
        Err(e) => {
            error!("Error when requesting the Discord API: {:?}", e);
            return Err(RequestError::RequestIssue { source: e });
        }
    };

    let ratelimit_headers = RatelimitHeaders::try_from(resp.headers()).ok();
    if header_sender.send(ratelimit_headers).is_err() {
        error!("Error when sending ratelimit headers to ratelimiter");
    };

    #[cfg(feature = "expose-metrics")]
    let end = Instant::now();

    trace!("Response: {:?}", resp);

    let status = resp.status();
    #[cfg(feature = "expose-metrics")]
<<<<<<< HEAD
    HISTOGRAM
        .with_label_values(&[m.as_str(), p, resp.status().to_string().as_str()])
        .observe((end - start).as_secs_f64());
=======
    histogram!(METRIC_KEY.as_str(), end - start, "method"=>m.to_string(), "route"=>p, "status"=>status.to_string());
>>>>>>> b2cb2c24

    debug!("{} {} ({}): {}", m, p, request_path, status);

    Ok(resp)
}

#[cfg(feature = "expose-metrics")]
<<<<<<< HEAD
fn handle_metrics() -> Pin<Box<dyn Future<Output = Result<Response<Body>, RequestError>> + Send>> {
=======
fn handle_metrics(
    handle: Arc<PrometheusHandle>,
) -> Pin<Box<dyn Future<Output = Result<Response<Body>, RequestError>> + Send>> {
>>>>>>> b2cb2c24
    Box::pin(async move {
        let mut buffer = Vec::new();

        if let Err(e) = TextEncoder::new().encode(&REGISTRY.gather(), &mut buffer) {
            error!("error while encoding metrics: {:?}", e);

            return Ok(Response::builder()
                .status(500)
                .body(Body::from(format!("{:?}", e)))
                .unwrap())
        }

        match String::from_utf8(buffer) {
            Ok(s) => {
                Ok(Response::builder()
                    .body(Body::from(s))
                    .unwrap())
            }

            Err(e) => {
                Ok(Response::builder()
                    .status(500)
                    .body(Body::from(format!("{:?}", e)))
                    .unwrap())
            }
        }
    })
}<|MERGE_RESOLUTION|>--- conflicted
+++ resolved
@@ -319,13 +319,9 @@
 
     let status = resp.status();
     #[cfg(feature = "expose-metrics")]
-<<<<<<< HEAD
     HISTOGRAM
-        .with_label_values(&[m.as_str(), p, resp.status().to_string().as_str()])
+        .with_label_values(&[m, p, resp.status().to_string().as_str()])
         .observe((end - start).as_secs_f64());
-=======
-    histogram!(METRIC_KEY.as_str(), end - start, "method"=>m.to_string(), "route"=>p, "status"=>status.to_string());
->>>>>>> b2cb2c24
 
     debug!("{} {} ({}): {}", m, p, request_path, status);
 
@@ -333,13 +329,7 @@
 }
 
 #[cfg(feature = "expose-metrics")]
-<<<<<<< HEAD
 fn handle_metrics() -> Pin<Box<dyn Future<Output = Result<Response<Body>, RequestError>> + Send>> {
-=======
-fn handle_metrics(
-    handle: Arc<PrometheusHandle>,
-) -> Pin<Box<dyn Future<Output = Result<Response<Body>, RequestError>> + Send>> {
->>>>>>> b2cb2c24
     Box::pin(async move {
         let mut buffer = Vec::new();
 
